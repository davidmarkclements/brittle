{
  "name": "brittle",
  "version": "1.4.3",
  "description": "tap à la mode",
  "main": "index.js",
  "types": "types/index.d.ts",
  "bin": "./cmd.mjs",
  "scripts": {
    "lint": "standard index.js lib/*.js",
<<<<<<< HEAD
    "test": "node cmd.mjs test/index.test.js",
    "types": "tsc"
=======
    "test": "node cmd.mjs test/index.test.js test/cli.test.js"
>>>>>>> fcb6cc5f
  },
  "keywords": [],
  "author": "David Mark Clements (@davidmarkclem)",
  "license": "MIT",
  "dependencies": {
    "ansi-escapes": "^5.0.0",
    "atomic-sleep": "^1.0.0",
    "c8": "^7.10.0",
    "chokidar": "^3.5.2",
    "ci-info": "^3.2.0",
    "close-with-grace": "^1.1.0",
    "colorette": "^1.4.0",
    "deep-equal": "^2.0.5",
    "error-stack-parser": "^2.0.6",
    "glob": "^7.1.7",
    "menu-string": "^1.3.0",
    "minimist": "^1.2.5",
    "mockalicious": "0.0.16",
    "open": "^8.2.1",
    "pkg-dir": "^5.0.0",
    "serialize-error": "^8.1.0",
    "signal-exit": "^3.0.4",
    "snap-shot-core": "^10.2.4",
    "sonic-boom": "^2.2.3",
    "tap-mocha-reporter": "^5.0.1",
    "tap-parser": "^10.1.0",
    "tap-yaml": "^1.0.0",
    "tmatch": "^5.0.0"
  },
  "devDependencies": {
    "@types/node": "^16.10.3",
    "node-pty-prebuilt-multiarch": "^0.10.1-pre.4",
    "standard": "^16.0.3",
    "typescript": "^4.4.3"
  },
  "repository": {
    "type": "git",
    "url": "git+https://github.com/davidmarkclements/brittle.git"
  },
  "bugs": {
    "url": "https://github.com/davidmarkclements/brittle/issues"
  },
  "homepage": "https://github.com/davidmarkclements/brittle#readme"
}<|MERGE_RESOLUTION|>--- conflicted
+++ resolved
@@ -7,12 +7,8 @@
   "bin": "./cmd.mjs",
   "scripts": {
     "lint": "standard index.js lib/*.js",
-<<<<<<< HEAD
-    "test": "node cmd.mjs test/index.test.js",
+    "test": "node cmd.mjs test/index.test.js test/cli.test.js",
     "types": "tsc"
-=======
-    "test": "node cmd.mjs test/index.test.js test/cli.test.js"
->>>>>>> fcb6cc5f
   },
   "keywords": [],
   "author": "David Mark Clements (@davidmarkclem)",
